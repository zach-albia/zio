--- conflicted
+++ resolved
@@ -1043,24 +1043,13 @@
 
   def testMergeAll =
     unsafeRun(
-<<<<<<< HEAD
-      IO.mergeAll[Any, Nothing, String, Int](List("a", "aa", "aaa", "aaaa").map(IO.succeedLazy[String](_)))(
-        0,
-        f = (b, a) => b + a.length
-      )
-=======
-      IO.mergeAll[Nothing, String, Int](List("a", "aa", "aaa", "aaaa").map(IO.succeedLazy[String](_)))(0) { (b, a) =>
+      IO.mergeAll[Any, Nothing, String, Int](List("a", "aa", "aaa", "aaaa").map(IO.succeedLazy[String](_)))(0) { (b, a) =>
         b + a.length
       }
->>>>>>> f9410029
     ) must_=== 10
 
   def testMergeAllEmpty =
     unsafeRun(
-<<<<<<< HEAD
-      IO.mergeAll[Any, Nothing, Int, Int](List.empty)(0, _ + _)
-=======
-      IO.mergeAll[Nothing, Int, Int](List.empty)(0)(_ + _)
->>>>>>> f9410029
+      IO.mergeAll[Any, Nothing, Int, Int](List.empty)(0)(_ + _)
     ) must_=== 0
 }