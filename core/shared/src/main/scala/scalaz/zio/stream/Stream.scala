package scalaz.zio.stream

import scalaz.zio._
import scalaz.zio.clock.Clock

/**
 * A `Stream[E, A]` represents an effectful stream that can produce values of
 * type `A`, or potentially fail with a value of type `E`.
 *
 * Streams have a very similar API to Scala collections, making them immediately
 * familiar to most developers. Unlike Scala collections, streams can be used
 * on effectful streams of data, such as HTTP connections, files, and so forth.
 *
 * Streams do not leak resources. This guarantee holds in the presence of early
 * termination (not all of a stream is consumed), failure, or even interruption.
 *
 * Thanks to only first-order types, appropriate variance annotations, and
 * specialized effect type (ZIO), streams feature extremely good type inference
 * and should almost never require specification of any type parameters.
 *
 */
trait Stream[-R, +E, +A] extends Serializable { self =>
  import Stream.Fold

  /**
   * Executes an effectful fold over the stream of values.
   */
  def fold[R1 <: R, E1 >: E, A1 >: A, S]: Fold[R1, E1, A1, S]

  def foldLeft[A1 >: A, S](s: S)(f: (S, A1) => S): ZIO[R, E, S] =
    self.fold[R, E, A1, S].flatMap(f0 => f0(s, _ => true, (s, a) => IO.succeed(f(s, a))))

  /**
   * Concatenates the specified stream to this stream.
   */
  final def ++[R1 <: R, E1 >: E, A1 >: A](that: => Stream[R1, E1, A1]): Stream[R1, E1, A1] =
    new Stream[R1, E1, A1] {
      override def fold[R2 <: R1, E2 >: E1, A2 >: A1, S]: Fold[R2, E2, A2, S] =
        IO.succeedLazy { (s, cont, f) =>
          self.fold[R2, E2, A, S].flatMap { f0 =>
            f0(s, cont, f).flatMap { s =>
              if (cont(s)) that.fold[R2, E2, A1, S].flatMap(f1 => f1(s, cont, f))
              else IO.succeed(s)
            }
          }
        }
    }

  /**
   * Filters this stream by the specified predicate, retaining all elements for
   * which the predicate evaluates to true.
   */
  def filter(pred: A => Boolean): Stream[R, E, A] = new Stream[R, E, A] {
    override def fold[R1 <: R, E1 >: E, A1 >: A, S]: Fold[R1, E1, A1, S] =
      IO.succeedLazy { (s, cont, f) =>
        self.fold[R1, E1, A, S].flatMap { f0 =>
          f0(s, cont, (s, a) => if (pred(a)) f(s, a) else IO.succeed(s))
        }
      }
  }

  /**
   * Filters this stream by the specified predicate, removing all elements for
   * which the predicate evaluates to true.
   */
  final def filterNot(pred: A => Boolean): Stream[R, E, A] = filter(a => !pred(a))

  /**
   * Consumes elements of the stream, passing them to the specified callback,
   * and terminating consumption when the callback returns `false`.
   */
  final def foreach0[R1 <: R, E1 >: E](f: A => ZIO[R1, E1, Boolean]): ZIO[R1, E1, Unit] =
    self
      .fold[R1, E1, A, Boolean]
      .flatMap[R1, E1, Boolean] { f0 =>
        f0(true, identity, (cont, a) => if (cont) f(a) else IO.succeed(cont))
      }
      .void

  /**
   * Performs a filter and map in a single step.
   */
  def collect[B](pf: PartialFunction[A, B]): Stream[R, E, B] =
    new Stream[R, E, B] {
      override def fold[R1 <: R, E1 >: E, B1 >: B, S]: Fold[R1, E1, B1, S] =
        IO.succeedLazy { (s, cont, f) =>
          self.fold[R1, E1, A, S].flatMap { f0 =>
            f0(s, cont, (s, a) => if (pf.isDefinedAt(a)) f(s, pf(a)) else IO.succeed(s))
          }
        }
    }

  /**
   * Drops the specified number of elements from this stream.
   */
  final def drop(n: Int): Stream[R, E, A] =
    self.zipWithIndex.filter(_._2 > n - 1).map(_._1)

  /**
   * Drops all elements of the stream for as long as the specified predicate
   * evaluates to `true`.
   */
  def dropWhile(pred: A => Boolean): Stream[R, E, A] = new Stream[R, E, A] {
    override def fold[R1 <: R, E1 >: E, A1 >: A, S]: Fold[R1, E1, A1, S] =
      IO.succeedLazy { (s, cont, f) =>
        self.fold[R1, E1, A, (Boolean, S)].flatMap { f0 =>
          def func(tp: (Boolean, S), a: A): ZIO[R1, E1, (Boolean, S)] =
            (tp, a) match {
              case ((true, s), a) if pred(a) => IO.succeed(true   -> s)
              case ((_, s), a)               => f(s, a).map(false -> _)
            }

          f0(true -> s, tp => cont(tp._2), func).map(_._2)
        }
      }
  }

  /**
   * Maps each element of this stream to another stream, and returns the
   * concatenation of those streams.
   */
  final def flatMap[R1 <: R, E1 >: E, B](f: A => Stream[R1, E1, B]): Stream[R1, E1, B] = new Stream[R1, E1, B] {
    override def fold[R2 <: R1, E2 >: E1, B1 >: B, S]: Fold[R2, E2, B1, S] =
      IO.succeedLazy { (s, cont, g) =>
        self.fold[R2, E2, A, S].flatMap { f0 =>
          f0(s, cont, (s, a) => f(a).fold[R2, E2, B1, S].flatMap(h => h(s, cont, g)))
        }
      }
  }

  /**
   * Consumes all elements of the stream, passing them to the specified callback.
   */
  final def foreach[R1 <: R, E1 >: E](f: A => ZIO[R1, E1, Unit]): ZIO[R1, E1, Unit] =
    foreach0(f.andThen(_.const(true)))

  /**
   * Repeats this stream forever.
   */
  def forever: Stream[R, E, A] =
    new Stream[R, E, A] {
      override def fold[R1 <: R, E1 >: E, A1 >: A, S]: Fold[R1, E1, A1, S] =
        IO.succeedLazy { (s, cont, f) =>
          def loop(s: S): ZIO[R1, E1, S] =
            self.fold[R1, E1, A, S].flatMap { f0 =>
              f0(s, cont, f).flatMap(s => if (cont(s)) loop(s) else IO.succeed(s))
            }

          loop(s)
        }
    }

  /**
   * Maps over elements of the stream with the specified function.
   */
  def map[B](f: A => B): Stream[R, E, B] = new Stream[R, E, B] {
    override def fold[R1 <: R, E1 >: E, B1 >: B, S]: Fold[R1, E1, B1, S] =
      IO.succeedLazy { (s, cont, g) =>
        self.fold[R1, E1, A, S].flatMap(f0 => f0(s, cont, (s, a) => g(s, f(a))))
      }
  }

  /**
   * Maps each element to a chunk, and flattens the chunks into the output of
   * this stream.
   */
  def mapConcat[B](f: A => Chunk[B]): Stream[R, E, B] = new Stream[R, E, B] {
    override def fold[R1 <: R, E1 >: E, B1 >: B, S]: Fold[R1, E1, B1, S] =
      IO.succeedLazy { (s, cont, g) =>
        self.fold[R1, E1, A, S].flatMap(f0 => f0(s, cont, (s, a) => f(a).foldMLazy(s)(cont)(g)))
      }
  }

  /**
   * Maps over elements of the stream with the specified effectful function.
   */
  final def mapM[E1 >: E, B](f: A => IO[E1, B]): Stream[R, E1, B] = new Stream[R, E1, B] {
    override def fold[R1 <: R, E2 >: E1, B1 >: B, S]: Fold[R1, E2, B1, S] =
      IO.succeedLazy { (s, cont, g) =>
        self.fold[R1, E2, A, S].flatMap(f0 => f0(s, cont, (s, a) => f(a).flatMap(g(s, _))))
      }
  }

  /**
   * Merges this stream and the specified stream together.
   */
  final def merge[R1 <: R, E1 >: E, A1 >: A](that: Stream[R1, E1, A1], capacity: Int = 1): Stream[R1, E1, A1] =
    self.mergeWith(that, capacity)(identity, identity)

  /**
   * Merges this stream and the specified stream together to produce a stream of
   * eithers.
   */
  final def mergeEither[R1 <: R, E1 >: E, B](that: Stream[R1, E1, B], capacity: Int = 1): Stream[R1, E1, Either[A, B]] =
    self.mergeWith(that, capacity)(Left(_), Right(_))

  /**
   * Merges this stream and the specified stream together to a common element
   * type with the specified mapping functions.
   */
  final def mergeWith[R1 <: R, E1 >: E, B, C](
    that: Stream[R1, E1, B],
    capacity: Int = 1
  )(l: A => C, r: B => C): Stream[R1, E1, C] =
    new Stream[R1, E1, C] {
      override def fold[R2 <: R1, E2 >: E1, C1 >: C, S]: Fold[R2, E2, C1, S] =
        IO.succeedLazy { (s, cont, f) =>
          type Elem = Either[Take[E2, A], Take[E2, B]]

          def loop(leftDone: Boolean, rightDone: Boolean, s: S, queue: Queue[Elem]): ZIO[R2, E2, S] =
            queue.take.flatMap {
              case Left(Take.Fail(e))  => IO.fail(e)
              case Right(Take.Fail(e)) => IO.fail(e)
              case Left(Take.End) =>
                if (rightDone) IO.succeed(s)
                else loop(true, rightDone, s, queue)
              case Left(Take.Value(a)) =>
                f(s, l(a)).flatMap { s =>
                  if (cont(s)) loop(leftDone, rightDone, s, queue)
                  else IO.succeed(s)
                }
              case Right(Take.End) =>
                if (leftDone) IO.succeed(s)
                else loop(leftDone, true, s, queue)
              case Right(Take.Value(b)) =>
                f(s, r(b)).flatMap { s =>
                  if (cont(s)) loop(leftDone, rightDone, s, queue)
                  else IO.succeed(s)
                }
            }

          if (cont(s)) {
            (for {
              queue  <- Queue.bounded[Elem](capacity)
              putL   = (a: A) => queue.offer(Left(Take.Value(a))).void
              putR   = (b: B) => queue.offer(Right(Take.Value(b))).void
              catchL = (e: E2) => queue.offer(Left(Take.Fail(e)))
              catchR = (e: E2) => queue.offer(Right(Take.Fail(e)))
              endL   = queue.offer(Left(Take.End))
              endR   = queue.offer(Right(Take.End))
              _      <- (self.foreach(putL) *> endL).catchAll(catchL).fork
              _      <- (that.foreach(putR) *> endR).catchAll(catchR).fork
              step   <- loop(false, false, s, queue)
            } yield step).supervise
          } else IO.succeed(s)
        }
    }

  /**
   * Peels off enough material from the stream to construct an `R` using the
   * provided `Sink`, and then returns both the `R` and the remainder of the
   * `Stream` in a managed resource. Like all `Managed` resources, the provided
   * remainder is valid only within the scope of `Managed`.
   */
  final def peel[E1 >: E, A1 >: A, B](sink: Sink[E1, A1, A1, B]): Managed[R, E1, (B, Stream[R, E1, A1])] = {
    type Folder = (Any, A1) => IO[E1, Any]
    type Cont   = Any => Boolean
    type Fold   = (Any, Cont, Folder)
    type State  = Either[sink.State, Fold]
    type Result = (B, Stream[R, E1, A1])

    def feed[S](chunk: Chunk[A1])(s: S, cont: S => Boolean, f: (S, A1) => IO[E1, S]): IO[E1, S] =
      chunk.foldMLazy(s)(cont)(f)

    def tail(resume: Promise[Nothing, Fold], done: Promise[E1, Any]): Stream[R, E1, A1] =
      new Stream[R, E1, A1] {
        override def fold[R1 <: R, E2 >: E1, A2 >: A1, S]: Stream.Fold[R1, E2, A2, S] =
          IO.succeedLazy { (s, cont, f) =>
            if (!cont(s)) IO.succeed(s)
            else
              resume.succeed((s, cont.asInstanceOf[Cont], f.asInstanceOf[Folder])) *>
                done.await.asInstanceOf[IO[E2, S]]
          }
      }

    def acquire(lstate: sink.State): ZIO[R, Nothing, (Fiber[E1, State], Promise[E1, Result])] =
      for {
        resume <- Promise.make[Nothing, Fold]
        done   <- Promise.make[E1, Any]
        result <- Promise.make[E1, Result]
        fiber <- self
                  .fold[R, E1, A1, State]
                  .flatMap { f0 =>
                    f0(
                      Left(lstate), {
                        case Left(_)             => true
                        case Right((s, cont, _)) => cont(s)
                      }, {
                        case (Left(lstate), a) =>
                          sink.step(lstate, a).flatMap { step =>
                            if (Sink.Step.cont(step)) IO.succeed(Left(Sink.Step.state(step)))
                            else {
                              val lstate = Sink.Step.state(step)
                              val as     = Sink.Step.leftover(step)

                              sink.extract(lstate).flatMap { r =>
                                result.succeed(r -> tail(resume, done)) *>
                                  resume.await
                                    .flatMap(t => feed(as)(t._1, t._2, t._3).map(s => Right((s, t._2, t._3))))
                              }
                            }
                          }
                        case (Right((rstate, cont, f)), a) =>
                          f(rstate, a).flatMap { rstate =>
                            IO.succeed(Right((rstate, cont, f)))
                          }
                      }
                    )
                  }
                  .onError[R](c => result.done(IO.halt(c)).void)
                  .fork
        _ <- fiber.await.flatMap {
              case Exit.Success(Left(_)) =>
                done.done(
                  IO.die(new Exception("Logic error: Stream.peel's inner stream ended with a Left"))
                )
              case Exit.Success(Right((rstate, _, _))) => done.succeed(rstate)
              case Exit.Failure(c)                     => done.done(IO.halt(c))
            }.fork.void
      } yield (fiber, result)

    Managed
      .liftIO(sink.initial)
      .flatMap { step =>
        Managed.make(acquire(Sink.Step.state(step)))(_._1.interrupt).flatMap { t =>
          Managed.liftIO(t._2.await)
        }
      }
  }

  /**
   * Repeats the entire stream using the specified schedule. The stream will execute normally,
   * and then repeat again according to the provided schedule.
   */
  def repeat[R1 <: R](schedule: Schedule[R1, Unit, _]): Stream[R1 with Clock, E, A] =
    new Stream[R1 with Clock, E, A] {
      override def fold[R2 <: R1 with Clock, E1 >: E, A1 >: A, S]: Fold[R2, E1, A1, S] =
        IO.succeedLazy { (s, cont, f) =>
          def loop(s: S, sched: schedule.State): ZIO[R2, E1, S] =
            self.fold[R2, E1, A1, S].flatMap { f0 =>
              f0(s, cont, f).zip(schedule.update((), sched)).flatMap {
                case (s, decision) =>
                  if (decision.cont) IO.unit.delay(decision.delay) *> loop(s, decision.state)
                  else IO.succeed(s)
              }
            }

          schedule.initial.flatMap(loop(s, _))
        }
    }

  /**
   * Repeats elements of the stream using the provided schedule.
   */
  def repeatElems[R1 <: R, B](schedule: Schedule[R1, A, B]): Stream[R1 with Clock, E, A] =
    new Stream[R1 with Clock, E, A] {
      override def fold[R2 <: R1 with Clock, E1 >: E, A1 >: A, S]: Fold[R2, E1, A1, S] =
        IO.succeedLazy { (s, cont, f) =>
          def loop(s: S, sched: schedule.State, a: A): ZIO[R2, E1, S] =
            schedule.update(a, sched).flatMap { decision =>
              if (decision.cont)
                IO.unit.delay(decision.delay) *> f(s, a).flatMap(loop(_, decision.state, a))
              else IO.succeed(s)
            }

          schedule.initial.flatMap { sched =>
            self.fold[R2, E1, A, S].flatMap { f =>
              f(s, cont, (s, a) => loop(s, sched, a))
            }
          }
        }
    }

  /**
   * Runs the sink on the stream to produce either the sink's result or an error.
   */
  def run[E1 >: E, A0, A1 >: A, B](sink: Sink[E1, A0, A1, B]): ZIO[R, E1, B] =
    sink.initial.flatMap { state =>
      self.fold[R, E1, A1, Sink.Step[sink.State, A0]].flatMap { f =>
        f(state, Sink.Step.cont, (s, a) => sink.step(Sink.Step.state(s), a)).flatMap { step =>
          sink.extract(Sink.Step.state(step))
        }
      }
    }

  /**
   * Statefully maps over the elements of this stream to produce new elements.
   */
  def mapAccum[S1, B](s1: S1)(f1: (S1, A) => (S1, B)): Stream[R, E, B] = new Stream[R, E, B] {
    override def fold[R1 <: R, E1 >: E, B1 >: B, S]: Fold[R1, E1, B1, S] =
      IO.succeedLazy { (s, cont, f) =>
        self.fold[R1, E1, A, (S, S1)].flatMap { f0 =>
          f0(s -> s1, tp => cont(tp._1), {
            case ((s, s1), a) =>
              val (s2, b) = f1(s1, a)

              f(s, b).map(s => s -> s2)
          }).map(_._1)
        }
      }
  }

  /**
   * Statefully and effectfully maps over the elements of this stream to produce
   * new elements.
   */
  final def mapAccumM[E1 >: E, S1, B](s1: S1)(f1: (S1, A) => IO[E1, (S1, B)]): Stream[R, E1, B] = new Stream[R, E1, B] {
    override def fold[R1 <: R, E2 >: E1, B1 >: B, S]: Fold[R1, E2, B1, S] =
      IO.succeedLazy { (s, cont, f) =>
        self.fold[R1, E2, A, (S, S1)].flatMap { f0 =>
          f0(s -> s1, tp => cont(tp._1), {
            case ((s, s1), a) =>
              f1(s1, a).flatMap {
                case (s1, b) =>
                  f(s, b).map(s => s -> s1)
              }
          }).map(_._1)
        }
      }
  }

  /**
   * Takes the specified number of elements from this stream.
   */
  final def take(n: Int): Stream[R, E, A] =
    self.zipWithIndex.takeWhile(_._2 < n).map(_._1)

  /**
   * Takes all elements of the stream for as long as the specified predicate
   * evaluates to `true`.
   */
  def takeWhile(pred: A => Boolean): Stream[R, E, A] = new Stream[R, E, A] {
    override def fold[R1 <: R, E1 >: E, A1 >: A, S]: Fold[R1, E1, A1, S] =
      IO.succeedLazy { (s, cont, f) =>
        self.fold[R1, E1, A, (Boolean, S)].flatMap { f0 =>
          f0(true -> s, tp => tp._1 && cont(tp._2), {
            case ((_, s), a) =>
              if (pred(a)) f(s, a).map(true -> _)
              else IO.succeed(false         -> s)
          }).map(_._2)
        }
      }
  }

  /**
   * Converts the stream to a managed queue. After managed queue is used, the
   * queue will never again produce values and should be discarded.
   */
  final def toQueue[E1 >: E, A1 >: A](capacity: Int = 1): Managed[R, Nothing, Queue[Take[E1, A1]]] =
    for {
      queue    <- Managed.make(Queue.bounded[Take[E1, A1]](capacity))(_.shutdown)
      offerVal = (a: A) => queue.offer(Take.Value(a)).void
      offerErr = (e: E) => queue.offer(Take.Fail(e))
<<<<<<< HEAD
      enqueuer = (self.foreach[R, E](offerVal).catchAll(offerErr) *> queue.offer(Take.End)).fork
      _        <- Managed(enqueuer)(_.interrupt)
=======
      enqueuer = (self.foreach[E](offerVal).catchAll(offerErr) *> queue.offer(Take.End)).fork
      _        <- Managed.make(enqueuer)(_.interrupt)
>>>>>>> f9410029
    } yield queue

  /**
   * Applies a transducer to the stream, which converts one or more elements
   * of type `A` into elements of type `C`.
   */
  final def transduce[E1 >: E, A1 >: A, C](sink: Sink[E1, A1, A1, C]): Stream[R, E1, C] =
    new Stream[R, E1, C] {
      override def fold[R1 <: R, E2 >: E1, C1 >: C, S2]: Fold[R1, E2, C1, S2] =
        IO.succeedLazy { (s2, cont, f) =>
          def feed(s1: sink.State, s2: S2, a: Chunk[A1]): ZIO[R1, E2, Sink.Step[(sink.State, S2), A1]] =
            sink.stepChunk(s1, a).flatMap { step =>
              if (Sink.Step.cont(step)) IO.succeed(Sink.Step.leftMap(step)((_, s2)))
              else {
                sink.extract(Sink.Step.state(step)).flatMap { c =>
                  f(s2, c).flatMap { s2 =>
                    if (cont(s2))
                      sink.initial.flatMap(initStep => feed(Sink.Step.state(initStep), s2, Sink.Step.leftover(step)))
                    else IO.succeed(Sink.Step.more((s1, s2)))
                  }
                }
              }
            }

          sink.initial.flatMap { initStep =>
            val s1 = Sink.Step.leftMap(initStep)((_, s2))

            self.fold[R1, E2, A, Sink.Step[(sink.State, S2), A1]].flatMap { f0 =>
              f0(s1, step => cont(Sink.Step.state(step)._2), { (s, a) =>
                val (s1, s2) = Sink.Step.state(s)
                feed(s1, s2, Chunk(a))
              }).flatMap { step =>
                val (s1, s2) = Sink.Step.state(step)

                sink
                  .extract(s1)
                  .redeem(_ => IO.succeed(s2), c => f(s2, c))
              }
            }
          }
        }
    }

  /**
   * Adds an effect to consumption of every element of the stream.
   */
  final def withEffect[R1 <: R, E1 >: E](f: A => ZIO[R1, E1, Unit]): Stream[R1, E1, A] =
    new Stream[R1, E1, A] {
      override def fold[R2 <: R1, E2 >: E1, A1 >: A, S]: Fold[R2, E2, A1, S] =
        IO.succeedLazy { (s, cont, g) =>
          self.fold[R2, E2, A, S].flatMap { f0 =>
            f0(s, cont, (s, a2) => f(a2) *> g(s, a2))
          }
        }
    }

  /**
   * Zips this stream together with the specified stream.
   */
  final def zip[R1 <: R, E1 >: E, B](that: Stream[R1, E1, B], lc: Int = 1, rc: Int = 1): Stream[R1, E1, (A, B)] =
    self.zipWith(that, lc, rc)(
      (left, right) => left.flatMap(a => right.map(a -> _))
    )

  /**
   * Zips two streams together with a specified function.
   */
  final def zipWith[R1 <: R, E1 >: E, B, C](that: Stream[R1, E1, B], lc: Int = 1, rc: Int = 1)(
    f: (Option[A], Option[B]) => Option[C]
  ): Stream[R1, E1, C] =
    new Stream[R1, E1, C] {
      override def fold[R2 <: R1, E2 >: E1, A1 >: C, S]: Fold[R2, E2, A1, S] =
        IO.succeedLazy { (s, cont, g) =>
          def loop(
            leftDone: Boolean,
            rightDone: Boolean,
            q1: Queue[Take[E2, A]],
            q2: Queue[Take[E2, B]],
            s: S
          ): ZIO[R2, E2, S] = {
            val takeLeft  = if (leftDone) IO.succeed(None) else Take.option(q1.take)
            val takeRight = if (rightDone) IO.succeed(None) else Take.option(q2.take)

            takeLeft.zip(takeRight).flatMap {
              case (left, right) =>
                f(left, right) match {
                  case None => IO.succeed(s)
                  case Some(c) =>
                    g(s, c).flatMap { s =>
                      if (cont(s)) loop(left.isEmpty, right.isEmpty, q1, q2, s)
                      else IO.succeed(s)
                    }
                }
            }
          }

          self.toQueue[E2, A](lc).use(q1 => that.toQueue[E2, B](rc).use(q2 => loop(false, false, q1, q2, s)))
        }
    }

  /**
   * Zips this stream together with the index of elements of the stream.
   */
  def zipWithIndex[R1 <: R]: Stream[R1, E, (A, Int)] = new Stream[R1, E, (A, Int)] {
    override def fold[R2 <: R1, E1 >: E, A1 >: (A, Int), S]: Fold[R2, E1, A1, S] =
      IO.succeedLazy { (s, cont, f) =>
        self.fold[R2, E1, A, (S, Int)].flatMap { f0 =>
          f0((s, 0), tp => cont(tp._1), {
            case ((s, index), a) => f(s, (a, index)).map(s => (s, index + 1))
          }).map(_._1)
        }
      }
  }
}

object Stream extends Serializable {
  type Fold[R, E, +A, S] = ZIO[R, Nothing, (S, S => Boolean, (S, A) => ZIO[R, E, S]) => ZIO[R, E, S]]

  final def apply[A](as: A*): Stream[Any, Nothing, A] = fromIterable(as)

  /**
   * Constructs a pure stream from the specified `Iterable`.
   */
  final def fromIterable[A](it: Iterable[A]): Stream[Any, Nothing, A] = StreamPure.fromIterable(it)

  final def fromChunk[@specialized A](c: Chunk[A]): Stream[Any, Nothing, A] =
    new StreamPure[Any, A] {
      override def fold[R <: Any, E >: Nothing, A1 >: A, S]: Fold[R, E, A1, S] =
        IO.succeedLazy((s, cont, f) => c.foldMLazy(s)(cont)(f))

      override def foldPureLazy[A1 >: A, S](s: S)(cont: S => Boolean)(f: (S, A1) => S): S =
        c.foldLeftLazy(s)(cont)(f)
    }

  /**
   * Returns the empty stream.
   */
  final val empty: Stream[Any, Nothing, Nothing] = StreamPure.empty

  /**
   * Constructs a singleton stream from a strict value.
   */
  final def succeed[A](a: A): Stream[Nothing, A] = StreamPure.succeed(a)

  /**
   * Constructs a singleton stream from a lazy value.
   */
  final def succeedLazy[A](a: => A): Stream[Any, Nothing, A] = StreamPure.succeedLazy(a)

  /**
   * Constructs a stream that fails without emitting any values.
   */
  final def fail[E](error: E): Stream[E, Nothing] =
    new Stream[E, Nothing] {
      override def fold[E1 >: E, A >: Nothing, S]: Fold[E1, A, S] =
        IO.succeed { (_, _, _) =>
          IO.fail(error)
        }
    }

  /**
   * Lifts an effect producing an `A` into a stream producing that `A`.
   */
  final def lift[R, E, A](fa: ZIO[R, E, A]): Stream[R, E, A] = new Stream[R, E, A] {
    override def fold[R1 <: R, E1 >: E, A1 >: A, S]: Fold[R1, E1, A1, S] =
      IO.succeedLazy { (s, cont, f) =>
        if (cont(s)) fa.flatMap(f(s, _))
        else IO.succeed(s)
      }
  }

  /**
   * Flattens a stream of streams into a stream, by concatenating all the
   * substreams.
   */
  final def flatten[R1 <: R, R, E, A](fa: Stream[R1, E, Stream[R1, E, A]]): Stream[R1, E, A] =
    fa.flatMap(identity)

  /**
   * Unwraps a stream wrapped inside of an `IO` value.
   */
  final def unwrap[R, E, A](stream: ZIO[R, E, Stream[R, E, A]]): Stream[R, E, A] =
    new Stream[R, E, A] {
      override def fold[R1 <: R, E1 >: E, A1 >: A, S]: Fold[R1, E1, A1, S] =
        IO.succeedLazy { (s, cont, f) =>
          stream.flatMap(_.fold[R1, E1, A1, S].flatMap(f0 => f0(s, cont, f)))
        }
    }

  /**
   * Constructs a stream from a resource that must be acquired and released.
   */
<<<<<<< HEAD
  final def bracket[R, E, A, B](
    acquire: ZIO[R, E, A]
  )(release: A => IO[Nothing, Unit])(read: A => ZIO[R, E, Option[B]]): Stream[R, E, B] =
    managed(Managed(acquire)(release))(read)
=======
  final def bracket[E, A, B](
    acquire: IO[E, A]
  )(release: A => IO[Nothing, Unit])(read: A => IO[E, Option[B]]): Stream[E, B] =
    managed(Managed.make(acquire)(release))(read)
>>>>>>> f9410029

  final def managed[R, E, A, B](m: Managed[R, E, A])(read: A => ZIO[R, E, Option[B]]) =
    new Stream[R, E, B] {
      override def fold[R1 <: R, E1 >: E, B1 >: B, S]: Fold[R1, E1, B1, S] =
        IO.succeedLazy { (s, cont, f) =>
          if (cont(s))
            m use { a =>
              read(a).flatMap {
                case None    => IO.succeed(s)
                case Some(b) => f(s, b)
              }
            } else IO.succeed(s)
        }
    }

  /**
   * Constructs an infinite stream from a `Queue`.
   */
  final def fromQueue[A](queue: Queue[A]): Stream[Any, Nothing, A] =
    unfoldM(())(_ => queue.take.map(a => Some((a, ()))) <> IO.succeed(None))

  /**
   * Constructs a stream from effectful state. This method should not be used
   * for resources that require safe release. See `Stream.fromResource`.
   */
  final def unfoldM[R, S, E, A](s: S)(f0: S => ZIO[R, E, Option[(A, S)]]): Stream[R, E, A] =
    new Stream[R, E, A] {
      override def fold[R1 <: R, E1 >: E, A1 >: A, S2]: Fold[R1, E1, A1, S2] =
        IO.succeedLazy { (s2, cont, f) =>
          def loop(s: S, s2: S2): ZIO[R1, E1, (S, S2)] =
            if (!cont(s2)) IO.succeed((s, s2))
            else
              f0(s).flatMap {
                case None => IO.succeed((s, s2))
                case Some((a, s)) =>
                  f(s2, a).flatMap(loop(s, _))
              }

          loop(s, s2).map(_._2)
        }
    }

  /**
   * Constructs a stream from state.
   */
  final def unfold[S, A](s: S)(f0: S => Option[(A, S)]): Stream[Any, Nothing, A] =
    new StreamPure[Any, A] {
      override def fold[R1 <: Any, E1 >: Nothing, A1 >: A, S2]: Fold[R1, E1, A1, S2] =
        IO.succeedLazy { (s2, cont, f) =>
          def loop(s: S, s2: S2): ZIO[R1, E1, (S, S2)] =
            if (!cont(s2)) IO.succeed((s, s2))
            else
              f0(s) match {
                case None => IO.succeed((s, s2))
                case Some((a, s)) =>
                  f(s2, a).flatMap(loop(s, _))
              }

          loop(s, s2).map(_._2)
        }

      override def foldPureLazy[A1 >: A, S2](s2: S2)(cont: S2 => Boolean)(f: (S2, A1) => S2): S2 = {
        def loop(s: S, s2: S2): (S, S2) =
          if (!cont(s2)) (s, s2)
          else
            f0(s) match {
              case None => (s, s2)
              case Some((a, s)) =>
                loop(s, f(s2, a))
            }

        loop(s, s2)._2
      }
    }

  /**
   * Constructs a stream from a range of integers (inclusive).
   */
  final def range(min: Int, max: Int): Stream[Any, Nothing, Int] =
    unfold(min)(cur => if (cur > max) None else Some((cur, cur + 1)))
}<|MERGE_RESOLUTION|>--- conflicted
+++ resolved
@@ -451,13 +451,8 @@
       queue    <- Managed.make(Queue.bounded[Take[E1, A1]](capacity))(_.shutdown)
       offerVal = (a: A) => queue.offer(Take.Value(a)).void
       offerErr = (e: E) => queue.offer(Take.Fail(e))
-<<<<<<< HEAD
       enqueuer = (self.foreach[R, E](offerVal).catchAll(offerErr) *> queue.offer(Take.End)).fork
-      _        <- Managed(enqueuer)(_.interrupt)
-=======
-      enqueuer = (self.foreach[E](offerVal).catchAll(offerErr) *> queue.offer(Take.End)).fork
       _        <- Managed.make(enqueuer)(_.interrupt)
->>>>>>> f9410029
     } yield queue
 
   /**
@@ -600,7 +595,7 @@
   /**
    * Constructs a singleton stream from a strict value.
    */
-  final def succeed[A](a: A): Stream[Nothing, A] = StreamPure.succeed(a)
+  final def succeed[A](a: A): Stream[Any, Nothing, A] = StreamPure.succeed(a)
 
   /**
    * Constructs a singleton stream from a lazy value.
@@ -610,9 +605,9 @@
   /**
    * Constructs a stream that fails without emitting any values.
    */
-  final def fail[E](error: E): Stream[E, Nothing] =
-    new Stream[E, Nothing] {
-      override def fold[E1 >: E, A >: Nothing, S]: Fold[E1, A, S] =
+  final def fail[E](error: E): Stream[Any, E, Nothing] =
+    new Stream[Any, E, Nothing] {
+      override def fold[R <: Any, E1 >: E, A >: Nothing, S]: Fold[R, E1, A, S] =
         IO.succeed { (_, _, _) =>
           IO.fail(error)
         }
@@ -650,17 +645,10 @@
   /**
    * Constructs a stream from a resource that must be acquired and released.
    */
-<<<<<<< HEAD
   final def bracket[R, E, A, B](
     acquire: ZIO[R, E, A]
   )(release: A => IO[Nothing, Unit])(read: A => ZIO[R, E, Option[B]]): Stream[R, E, B] =
-    managed(Managed(acquire)(release))(read)
-=======
-  final def bracket[E, A, B](
-    acquire: IO[E, A]
-  )(release: A => IO[Nothing, Unit])(read: A => IO[E, Option[B]]): Stream[E, B] =
     managed(Managed.make(acquire)(release))(read)
->>>>>>> f9410029
 
   final def managed[R, E, A, B](m: Managed[R, E, A])(read: A => ZIO[R, E, Option[B]]) =
     new Stream[R, E, B] {
